--- conflicted
+++ resolved
@@ -11,9 +11,4 @@
           node-version: 16.x
       - run: npm install
       - run: npm run build
-<<<<<<< HEAD
-      - run: npm run test -- --exclude=to_json
-      - run: npm run benchmark
-=======
-      - run: npm run test
->>>>>>> 4fb8fce7
+      - run: npm run test