{
  "name": "typescript-json",
<<<<<<< HEAD
  "version": "3.0.4",
=======
  "version": "3.0.5-dev.20220627",
>>>>>>> 83d47dd8
  "description": "Faster JSON stringify with only one line",
  "main": "lib/index.js",
  "typings": "lib/index.d.ts",
  "scripts": {
    "benchmark": "node benchmark/index.js",
    "build": "rimraf lib && ttsc",
    "build:test": "rimraf bin && ttsc -p tsconfig.test.json",
    "dev": "npm run build -- --watch",
    "eslint": "eslint ./**/*.ts",
    "eslint:fix": "eslint ./**/*.ts --fix",
    "issue": "node test/issue",
    "prettier": "prettier  --write ./**/*.{ts,js}",
    "test": "node test",
    "test:manual": "node test/manual",
    "test:application:replace": "npm run build:test && node test/features/application/replace"
  },
  "repository": {
    "type": "git",
    "url": "https://github.com/samchon/typescript-json"
  },
  "keywords": [
    "fast",
    "json",
    "stringify",
    "typescript",
    "transform",
    "ajv",
    "schema",
    "jsonschema",
    "generator",
    "validator",
    "runtime",
    "type",
    "check",
    "checker"
  ],
  "author": "Jeongho Nam",
  "license": "MIT",
  "bugs": {
    "url": "https://github.com/samchon/typescript-json/issues"
  },
  "homepage": "https://github.com/samchon/typescript-json#readme",
  "devDependencies": {
    "@types/benchmark": "^2.1.1",
    "@types/cli": "^0.11.20",
    "@types/nested-error-stacks": "^2.1.0",
    "@types/node": "^17.0.24",
    "@types/uuid": "^8.3.4",
    "@typescript-eslint/eslint-plugin": "^5.26.0",
    "@typescript-eslint/parser": "^5.26.0",
    "benchmark": "^2.1.4",
    "cli": "^1.0.1",
    "fast-json-stringify": "^5.0.0",
    "prettier": "^2.6.2",
    "rimraf": "^3.0.2",
    "suppress-warnings": "^1.0.2",
    "ts-node": "^10.7.0",
    "ttypescript": "^1.5.13",
    "typescript": "^4.6.4",
    "typescript-is": "^0.19.0"
  }
}<|MERGE_RESOLUTION|>--- conflicted
+++ resolved
@@ -1,10 +1,6 @@
 {
   "name": "typescript-json",
-<<<<<<< HEAD
-  "version": "3.0.4",
-=======
-  "version": "3.0.5-dev.20220627",
->>>>>>> 83d47dd8
+  "version": "3.0.5",
   "description": "Faster JSON stringify with only one line",
   "main": "lib/index.js",
   "typings": "lib/index.d.ts",
