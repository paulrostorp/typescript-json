{
  "name": "typescript-json",
<<<<<<< HEAD
  "version": "3.0.0-dev.20220601",
=======
  "version": "2.1.6",
>>>>>>> 4fb8fce7
  "description": "Faster JSON stringify with only one line",
  "main": "lib/index.js",
  "typings": "lib/index.d.ts",
  "scripts": {
    "benchmark": "node benchmark/index.js",
    "build": "rimraf lib && ttsc",
    "build:test": "rimraf bin && ttsc -p test/tsconfig.json",
    "dev": "npm run build -- --watch",
    "eslint": "eslint ./**/*.ts",
    "eslint:fix": "eslint ./**/*.ts --fix",
    "prettier": "prettier ./**/*.ts --write",
    "test": "node test"
  },
  "repository": {
    "type": "git",
    "url": "https://github.com/samchon/typescript-json"
  },
  "keywords": [
    "faster",
    "json",
    "stringify",
    "typescript",
    "transform",
    "ajv",
    "schema",
    "jsonschema",
    "generator"
  ],
  "author": "Jeongho Nam",
  "license": "MIT",
  "bugs": {
    "url": "https://github.com/samchon/typescript-json/issues"
  },
  "homepage": "https://github.com/samchon/typescript-json#readme",
  "devDependencies": {
    "@types/benchmark": "^2.1.1",
    "@types/cli": "^0.11.20",
    "@types/nested-error-stacks": "^2.1.0",
    "@types/node": "^17.0.24",
    "@types/uuid": "^8.3.4",
    "@typescript-eslint/eslint-plugin": "^5.26.0",
    "@typescript-eslint/parser": "^5.26.0",
    "benchmark": "^2.1.4",
    "cli": "^1.0.1",
    "prettier": "^2.6.2",
    "rimraf": "^3.0.2",
    "suppress-warnings": "^1.0.2",
    "ts-node": "^10.7.0",
    "ttypescript": "^1.5.13",
    "typescript": "^4.6.4"
  },
  "dependencies": {
    "fast-json-stringify": "^3.2.0",
    "nested-error-stacks": "^2.1.1",
    "tstl": "^2.5.6",
    "uuid": "^8.3.2"
  }
}<|MERGE_RESOLUTION|>--- conflicted
+++ resolved
@@ -1,17 +1,13 @@
 {
   "name": "typescript-json",
-<<<<<<< HEAD
-  "version": "3.0.0-dev.20220601",
-=======
-  "version": "2.1.6",
->>>>>>> 4fb8fce7
+  "version": "3.0.0-dev.20220608",
   "description": "Faster JSON stringify with only one line",
   "main": "lib/index.js",
   "typings": "lib/index.d.ts",
   "scripts": {
     "benchmark": "node benchmark/index.js",
     "build": "rimraf lib && ttsc",
-    "build:test": "rimraf bin && ttsc -p test/tsconfig.json",
+    "build:test": "rimraf bin && ttsc -p tsconfig.test.json",
     "dev": "npm run build -- --watch",
     "eslint": "eslint ./**/*.ts",
     "eslint:fix": "eslint ./**/*.ts --fix",
